--- conflicted
+++ resolved
@@ -8,29 +8,15 @@
 %---INPUTS:
 % y, the input time series
 % minWhat, the type of correlation to minimize: either 'ac' for autocorrelation,
-<<<<<<< HEAD
-%           or 'mi' for automutual information
-=======
 %           or 'mi' for automutual information. By default, 'mi' specifies the
 %           'gaussian' method from the Information Dynamics Toolkit. Other
 %           options can also be implemented as 'mi-kernel', 'mi-kraskov1',
 %           'mi-kraskov2' (all from Information Dynamics Toolkit implementations),
 %           or 'mi-hist' (histogram-based method).
->>>>>>> bc7708ba
 % 
 % Note that selecting 'ac' is unusual operation: standard operations are the
 % first zero-crossing of the autocorrelation (as in CO_FirstZero), or the first
 % minimum of the mutual information function ('mi').
-<<<<<<< HEAD
-%
-% The 'mi' option uses Rudy Moddemeijer's RM_information.m code that may or may
-% not be great...
-% 
-%---HISTORY
-% Ben Fulcher, 2015-03-27 updated to using Information Dynamics Toolkit by default
-% Ben Fulcher, 2008
-=======
->>>>>>> bc7708ba
 % 
 % ------------------------------------------------------------------------------
 % Copyright (C) 2015, Ben D. Fulcher <ben.d.fulcher@gmail.com>,
@@ -57,12 +43,9 @@
 
 function out = CO_FirstMin(y,minWhat,extraParam)
 
-<<<<<<< HEAD
-=======
 % ------------------------------------------------------------------------------
 % Check inputs:
 % ------------------------------------------------------------------------------
->>>>>>> bc7708ba
 if nargin < 2 || isempty(minWhat)
     % Mutual information using gaussian method from Information Dynamics Toolkit:
     minWhat = 'mi-gaussian';
