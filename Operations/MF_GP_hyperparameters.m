--- conflicted
+++ resolved
@@ -33,13 +33,6 @@
 % 
 % randomSeed, whether (and how) to reset the random seed, using BF_ResetSeed,
 %             for settings of resampleHow that involve random number generation
-<<<<<<< HEAD
-% 
-%---HISTORY:
-% Ben Fulcher, 19/1/2010
-% Ben Fulcher, 2015-03-20 Added randomSeed input
-=======
->>>>>>> bc7708ba
 % 
 % ------------------------------------------------------------------------------
 % Copyright (C) 2015, Ben D. Fulcher <ben.d.fulcher@gmail.com>,
