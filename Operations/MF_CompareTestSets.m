--- conflicted
+++ resolved
@@ -40,12 +40,6 @@
 % randomSeed, whether (and how) to reset the random seed, using BF_ResetSeed
 %               (when 'rand' specified for subsetHow)
 % 
-<<<<<<< HEAD
-%---HISTORY:
-% Ben Fulcher, 12/2/2010
-% 
-=======
->>>>>>> bc7708ba
 % ------------------------------------------------------------------------------
 % Copyright (C) 2015, Ben D. Fulcher <ben.d.fulcher@gmail.com>,
 % <http://www.benfulcher.com>
