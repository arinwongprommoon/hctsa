--- conflicted
+++ resolved
@@ -238,11 +238,7 @@
 % ------------------------------------------------------------------------------
 %% Stationarity assumption
 % ------------------------------------------------------------------------------
-<<<<<<< HEAD
-% mean, median and std of the mean and median of range indices
-=======
 % mean, median and std of the median and mean of range indices
->>>>>>> e00f7bb1
 out.mdrm = mean(msDt(:,4));
 out.mdrmd = median(msDt(:,4));
 out.mdrstd = std(msDt(:,4));
