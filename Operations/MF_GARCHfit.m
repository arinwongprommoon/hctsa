--- conflicted
+++ resolved
@@ -43,16 +43,8 @@
 % preproc, the preprocessing to apply, can be 'ar' or 'none'
 % 
 % P, the GARCH model order
-<<<<<<< HEAD
 % 
 % Q, the ARCH model order
-% 
-% randomSeed, whether (and how) to reset the random seed, using BF_ResetSeed
-%               (for pre-processing: PP_PreProcess)
-=======
-% 
-% Q, the ARCH model order
->>>>>>> bc7708ba
 % 
 % randomSeed, whether (and how) to reset the random seed, using BF_ResetSeed
 %               (for pre-processing: PP_PreProcess)
@@ -101,21 +93,12 @@
 
 % Fit what type of GARCH model?
 if nargin < 3 || isempty(P)
-<<<<<<< HEAD
     % Fit the default GARCH model
     P = 1;
 end
 
 if nargin < 4 || isempty(Q)
     % Fit the default GARCH model
-=======
-    % Fit the default GARCH model
-    P = 1;
-end
-
-if nargin < 4 || isempty(Q)
-    % Fit the default GARCH model
->>>>>>> bc7708ba
     Q = 1;
 end
 
