% ------------------------------------------------------------------------------
% MF_FitSubsegments
% ------------------------------------------------------------------------------
% 
% Looks at the robustness of fitted parameters from a model applied to different
% segments of the time series.
% 
% The spread of parameters obtained (including in-sample goodness of fit
% statistics) provide some indication of stationarity.
% 
% Values of goodness of fit provide some indication of model suitability.
% 
% N.B., this code inherits strongly from this MF_CompareTestSets
% 
%---INPUTS:
% y, the input time series.
% 
% model, the model to fit in each segments of the time series:
%           'arsbc': fits an AR model using the ARfit package. Outputs
%                       statistics are on how the optimal order, p_{opt}, and
%                       the goodness of fit varies in different parts of the
%                       time series.
%           'ar': fits an AR model of a specified order using the code
%                   ar from Matlab's System Identification Toolbox. Outputs are
%                   on how Akaike's Final Prediction Error (FPE), and the fitted
%                   AR parameters vary across the different segments of time
%                   series.
%           'ss': fits a state space model of a given order using the code
%                   n4sid from Matlab's System Identification Toolbox. Outputs
%                   are on how the FPE varies.
%           'arma': fits an ARMA model using armax code from Matlab's System
%                   Identification Toolbox. Outputs are statistics on the FPE,
%                   and fitted AR and MA parameters.
%                   
% subsetHow, how to choose segments from the time series, either 'uniform'
%               (uniformly) or 'rand' (at random).
%               
% samplep, a two-vector specifying how many segments to take and of what length.
%           Of the form [nsamples, length], where length can be a proportion of
%           the time-series length. e.g., [20,0.1] takes 20 segments of 10% the
%           time-series length.
% 
% randomSeed, whether (and how) to reset the random seed, using BF_ResetSeed
%               (for when subsetHow is 'rand')
<<<<<<< HEAD
% 
%---OUTPUTS: depend on the model, as described above.
% 
%---HISTORY:
% Ben Fulcher, 12/2/2010
=======
% 
%---OUTPUTS: depend on the model, as described above.
>>>>>>> bc7708ba
%
% ------------------------------------------------------------------------------
% Copyright (C) 2015, Ben D. Fulcher <ben.d.fulcher@gmail.com>,
% <http://www.benfulcher.com>
%
% If you use this code for your research, please cite:
% B. D. Fulcher, M. A. Little, N. S. Jones, "Highly comparative time-series
% analysis: the empirical structure of time series and their methods",
% J. Roy. Soc. Interface 10(83) 20130048 (2010). DOI: 10.1098/rsif.2013.0048
%
% This function is free software: you can redistribute it and/or modify it under
% the terms of the GNU General Public License as published by the Free Software
% Foundation, either version 3 of the License, or (at your option) any later
% version.
% 
% This program is distributed in the hope that it will be useful, but WITHOUT
% ANY WARRANTY; without even the implied warranty of MERCHANTABILITY or FITNESS
% FOR A PARTICULAR PURPOSE.  See the GNU General Public License for more
% details.
% 
% You should have received a copy of the GNU General Public License along with
% this program. If not, see <http://www.gnu.org/licenses/>.
% ------------------------------------------------------------------------------

function out = MF_FitSubsegments(y,model,order,subsetHow,samplep,randomSeed)

% ------------------------------------------------------------------------------
%% Preliminaries
% ------------------------------------------------------------------------------
N = length(y); % length of time series

% ------------------------------------------------------------------------------
%% Check Inputs
% ------------------------------------------------------------------------------

% (1) y: column vector time series
if nargin < 1 || isempty(y)
    error('Give us a time series, ya mug');
end
% Convert y to time series object
y = iddata(y,[],1);

% (2) model, the type of model to fit
if nargin < 2 || isempty(model)
    model = 'ss'; % fit a state space model by default
end
    
% (3) order of model, order
if nargin < 3 || isempty(order)
    order = 2; % model of order 2 by default. Not very good defaults.
end

% (4) How to choose subsets from the time series, subsetHow
if nargin < 4 || isempty(subsetHow)
    subsetHow = 'rand'; % takes segments randomly from time series
end

% (5) Sampling parameters, samplep
if nargin < 5 || isempty(samplep)
    samplep = [20, 0.1]; % sample 20 times with 10%-length subsegments
end

% (6) randomSeed: how to treat the randomization
if nargin < 6
    randomSeed = [];
end

% ------------------------------------------------------------------------------
%% Set the ranges beforehand
% ------------------------------------------------------------------------------
% Number of samples to take, numPred
numPred = samplep(1);
r = zeros(numPred,2); % ranges

switch subsetHow
    case 'rand'
        if samplep(2) < 1 % specified a fraction of time series
            l = floor(N*samplep(2));
        else % specified an absolute interval
            l = samplep(2);
        end
        
        % Control the random seed (for reproducibility):
        BF_ResetSeed(randomSeed);
        
        % numPred random starting points:
        spts = randi(N-l+1,numPred,1);
        r(:,1) = spts;
        r(:,2) = spts+l-1;
        
    case 'uniform'
        if length(samplep) == 1 % size will depend on number of unique subsegments
            spts = round(linspace(0,N,numPred+1)); % numPred+1 boundaries = numPred portions
            r(:,1) = spts(1:numPred)+1;
            r(:,2) = spts(2:end);
        else
            if samplep(2) < 1 % specified a fraction of time series
                l = floor(N*samplep(2));
            else % specified an absolute interval
                l = samplep(2);
            end
            spts = round(linspace(1,N-l+1,numPred)); % numPred+1 boundaries = numPred portions
            r(:,1) = spts;
            r(:,2) = spts+l-1;
        end
        
    otherwise
        error('Unknown subset method ''%s''',subsetHow);
end

% ------------------------------------------------------------------------------
%% Fit the model to each training set
% ------------------------------------------------------------------------------
% model will be stored as a model object, m
% model is fitted using the entire dataset as the training set
% test sets will be smaller chunks of this.
% [could also fit multiple models using data not in multiple test sets, but
% this is messier]
switch model
    case 'arsbc'
        %% Fit AR models of 'best' order according to SBC, using arfit package
        % fit AR models of 'best' order, return statistics on how this best
        % order changes. The order input argument is not used for this
        % option.
        orders = zeros(numPred,1);
        sbcs = zeros(numPred,1);
        yy = y.y;
        for i = 1:numPred
            % Use arfit software to retrieve the optimum AR(p) order by
            % Schwartz's Bayesian Criterion, SBC (or BIC); in the range
            % p = 1-10
            % Enforce zero mean level. This could be relaxed.
            try
                [west, Aest, Cest, SBC] = ARFIT_arfit(yy(r(i,1):r(i,2)), 1, 10, 'sbc', 'zero');
            catch emsg
                if strcmp(emsg.message,'Time series too short.')
                   fprintf(1,'Time Series is too short for ARFIT\n');
                   out = NaN; return
                else
                    error('Problem fitting AR model');
                end
            end
            orders(i) = length(Aest);
            sbcs(i) = min(SBC);
        end
        
        % Return statistics
        out.orders_mode = mode(orders);
        out.orders_mean = mean(orders);
        out.orders_std = std(orders);
        out.orders_max = max(orders);
        out.orders_min = min(orders);
        out.orders_range = range(orders);
        
        out.sbcs_mean = mean(sbcs);
        out.sbcs_std = std(sbcs);
        out.sbcs_range = range(sbcs);
        out.sbcs_min = min(sbcs);
        out.sbcs_max = max(sbcs);
        
    case 'ar'
        %% Fit AR model of specified order
        % Return statistics on parameters and goodness of fit
        
        %% Check that a System Identification Toolbox license is available to run the 'ar' function:
        BF_CheckToolbox('identification_toolbox')
        
        fpes = zeros(numPred,1);
        as = zeros(numPred,order+1);
        for i = 1:numPred
            % fit the ar model
            m = ar(y(r(i,1):r(i,2)),order);
            % get parameters and goodness of fit
            fpes(i) = m.EstimationInfo.FPE;
            as(i,:) = m.a;
        end
        
        % statistics on FPE
        out.fpe_std = std(fpes);
        out.fpe_mean = mean(fpes);
        out.fpe_max = max(fpes);
        out.fpe_min = min(fpes);
        out.fpe_range = range(fpes);
        
        % Statistics on fitted AR parameters
        for i = 1:order % first column will be ones
            % Dynamic field referencing:
            out.(['a_',num2str(i),'_std']) = std(as(:,i+1));
            out.(['a_',num2str(i),'_mean']) = mean(as(:,i+1));
            out.(['a_',num2str(i),'_max']) = max(as(:,i+1));
            out.(['a_',num2str(i),'_min']) = min(as(:,i+1));
            % eval(sprintf('out.a_%u_std = std(as(:,%u+1));',i,i));
            % eval(sprintf('out.a_%u_mean = mean(as(:,%u+1));',i,i));
            % eval(sprintf('out.a_%u_max = max(as(:,%u+1));',i,i));
            % eval(sprintf('out.a_%u_min = min(as(:,%u+1));',i,i));
        end
        
    case 'ss'
        %% Fit state space models of specified order
        % Return statistics on goodness of fit
        % Could do parameters too, but I this would involve many outputs
        fpes = zeros(numPred,1);
        for i = 1:numPred
            try  m = n4sid(y(r(i,1):r(i,2)),order);
            catch
                % Some range of the time series is invalid for fitting the
                % model to.
                error('Couldn''t fit this state space model')
            end
            fpes(i) = m.EstimationInfo.FPE;
        end
        
        % statistics on FPE
        out.fpe_std = std(fpes);
        out.fpe_mean = mean(fpes);
        out.fpe_max = max(fpes);
        out.fpe_min = min(fpes);
        out.fpe_range = range(fpes);
        
    case 'arma'
        %% fit an ARMA model of specified order(s)
        % Note: order should be a two-component vector
        % Output parameters and goodness of fit
        fpes = zeros(numPred,1);
        ps = zeros(numPred,order(1)+1);
        qs = zeros(numPred,order(2)+1);
        
        for i = 1:numPred
            try
                m = armax(y(r(i,1):r(i,2)),order);
            catch emsg
                error('Couldn''t fit this ARMA model')
            end
            fpes(i) = m.EstimationInfo.FPE;
            ps(i,:) = m.a;
            qs(i,:) = m.c;
        end
        
        % statistics on FPE
        out.fpe_std = std(fpes);
        out.fpe_mean = mean(fpes);
        out.fpe_max = max(fpes);
        out.fpe_min = min(fpes);
        out.fpe_range = range(fpes);
        
        % Statistics on fitted AR parameters, p
        for i = 1:order % first column will be ones
            out.(['p_',num2str(i),'_std']) = std(ps(:,i+1));
            out.(['p_',num2str(i),'_mean']) = mean(ps(:,i+1));
            out.(['p_',num2str(i),'_max']) = max(ps(:,i+1));
            out.(['p_',num2str(i),'_min']) = min(ps(:,i+1));
            % eval(sprintf('out.p_%u_std = std(ps(:,%u+1));',i,i));
            % eval(sprintf('out.p_%u_mean = mean(ps(:,%u+1));',i,i));
            % eval(sprintf('out.p_%u_max = max(ps(:,%u+1));',i,i));
            % eval(sprintf('out.p_%u_min = min(ps(:,%u+1));',i,i));
        end
        
        % Statistics on fitted MA parameters, q
        for i = 1:order % first column will be ones
            out.(['q_',num2str(i),'_std']) = std(qs(:,i+1));
            out.(['q_',num2str(i),'_mean']) = mean(qs(:,i+1));
            out.(['q_',num2str(i),'_max']) = max(qs(:,i+1));
            out.(['q_',num2str(i),'_min']) = min(qs(:,i+1));
            % eval(sprintf('out.q_%u_std = std(qs(:,%u+1));',i,i));
            % eval(sprintf('out.q_%u_mean = mean(qs(:,%u+1));',i,i));
            % eval(sprintf('out.q_%u_max = max(qs(:,%u+1));',i,i));
            % eval(sprintf('out.q_%u_min = min(qs(:,%u+1));',i,i));
        end
    otherwise
        error('Unknown model ''%s''',model);
end


end<|MERGE_RESOLUTION|>--- conflicted
+++ resolved
@@ -42,16 +42,8 @@
 % 
 % randomSeed, whether (and how) to reset the random seed, using BF_ResetSeed
 %               (for when subsetHow is 'rand')
-<<<<<<< HEAD
 % 
 %---OUTPUTS: depend on the model, as described above.
-% 
-%---HISTORY:
-% Ben Fulcher, 12/2/2010
-=======
-% 
-%---OUTPUTS: depend on the model, as described above.
->>>>>>> bc7708ba
 %
 % ------------------------------------------------------------------------------
 % Copyright (C) 2015, Ben D. Fulcher <ben.d.fulcher@gmail.com>,
