% ------------------------------------------------------------------------------
% CO_AddNoise
% ------------------------------------------------------------------------------
% 
% Analyzes changes in the automutual information function with the addition of
% noise to the input time series.
% Adds Gaussian-distributed noise to the time series with increasing standard
% deviation, eta, across the range eta = 0, 0.1, ..., 2, and measures the
% mutual information at each point
% Can be measured using histograms with extraParam bins (implemented using
% CO_HistogramAMI), or using the Information Dynamics Toolkit.
% 
% The output is a set of statistics on the resulting set of automutual
% information estimates, including a fit to an exponential decay, since the
% automutual information decreases with the added white noise.
% 
% Can calculate these statistics for time delays 'tau', and for a number 'extraParam'
% bins.
% 
% This algorithm is quite different, but was based on the idea of 'noise
% titration' presented in: "Titration of chaos with added noise", Chi-Sang Poon
% and Mauricio Barahona P. Natl. Acad. Sci. USA, 98(13) 7107 (2001)
% 
%---INPUTS:
%
% y, the input time series
% 
% tau, the time delay for computing AMI (using CO_HistogramAMI)
% 
% amiMethod, the method for computing AMI (using CO_HistogramAMI)
% 
% extraParam, e.g., the number of bins input to CO_HistogramAMI
% 
% randomSeed: settings for resetting the random seed for reproducible results
%               (using BF_ResetSeed)
<<<<<<< HEAD
%
%---HISTORY:
% Ben Fulcher, September 2009
% Ben Fulcher, 2015-03-19 added random seed input for reproducibility
=======
>>>>>>> bc7708ba
% 
% ------------------------------------------------------------------------------
% Copyright (C) 2015, Ben D. Fulcher <ben.d.fulcher@gmail.com>,
% <http://www.benfulcher.com>
%
% If you use this code for your research, please cite:
% B. D. Fulcher, M. A. Little, N. S. Jones, "Highly comparative time-series
% analysis: the empirical structure of time series and their methods",
% J. Roy. Soc. Interface 10(83) 20130048 (2010). DOI: 10.1098/rsif.2013.0048
%
% This function is free software: you can redistribute it and/or modify it under
% the terms of the GNU General Public License as published by the Free Software
% Foundation, either version 3 of the License, or (at your option) any later
% version.
% 
% This program is distributed in the hope that it will be useful, but WITHOUT
% ANY WARRANTY; without even the implied warranty of MERCHANTABILITY or FITNESS
% FOR A PARTICULAR PURPOSE.  See the GNU General Public License for more
% details.
% 
% You should have received a copy of the GNU General Public License along with
% this program. If not, see <http://www.gnu.org/licenses/>.
% ------------------------------------------------------------------------------

function out = CO_AddNoise(y,tau,amiMethod,extraParam,randomSeed)

% ------------------------------------------------------------------------------
% Preliminary checks
% ------------------------------------------------------------------------------
% Check a curve-fitting toolbox license is available:
BF_CheckToolbox('curve_fitting_toolbox');

doPlot = 0; % plot outputs to figure

% ------------------------------------------------------------------------------
%% Check inputs
% ------------------------------------------------------------------------------
if nargin < 2
    tau = []; % set default in CO_HistogramAMI
end
if nargin < 3
    amiMethod = 'even'; % using evenly spaced bins in CO_HistogramAMI
end
if nargin < 4
    extraParam = []; % number of bins for CO_HistogramAMI
end
if nargin < 5
    randomSeed = [];
end

% ------------------------------------------------------------------------------
% Preliminaries
% ------------------------------------------------------------------------------
noiseRange = (0:0.1:2); % compare properties across this noise range
BF_ResetSeed(randomSeed); % reset the random seed if specified
numRepeats = length(noiseRange);
amis = zeros(numRepeats,1);
noise = randn(size(y));

% ------------------------------------------------------------------------------
% Compute the automutual information across a range of noise levels
% ------------------------------------------------------------------------------
% The *same* noise vector, noise, is added to the signal, with increasing
% standard deviation (one could imagine repeating the calculation with different
% random seeds)...
switch amiMethod
case {'std1','std2','quantiles','even'}
    % histogram-based methods using my naive implementation in CO_Histogram.m
    for i = 1:numRepeats
        amis(i) = CO_HistogramAMI(y+noiseRange(i)*noise,tau,amiMethod,extraParam);
    end
case {'gaussian','kernel','kraskov1','kraskov2'}
    for i = 1:numRepeats
        amis(i) = IN_AutoMutualInfo(y+noiseRange(i)*noise,tau,amiMethod,extraParam);
    end
end

% ------------------------------------------------------------------------------
% Statistics
% ------------------------------------------------------------------------------

% Proportion decreases:
out.pdec = sum(diff(amis) < 0)/(numRepeats-1);

% Mean change in AMI:
out.meanch = mean(diff(amis));

% Autocorrelation of AMIs:
out.ac1 = CO_AutoCorr(amis,1,'Fourier');
out.ac2 = CO_AutoCorr(amis,2,'Fourier');

% Noise level required to reduce ami to 1/e original value:
out.ecorrLength = noiseRange(find(amis<amis(1)/exp(1),1,'first'));

% First time amis drop under value x: 1, 0.5, 0.2, 0.1
firstUnderVals = [1,0.5,0.2,0.1];
for i = 1:length(firstUnderVals)
    out.(sprintf('firstUnder%u',firstUnderVals(i)*10)) = firstUnder_fn(firstUnderVals(i),noiseRange,amis);
end

% AMI at actual noise levels: 0.5, 1, 1.5 and 2
noiseLevels = [0.5,1,1.5,2];
for i = 1:length(noiseLevels)
    out.(sprintf('ami_at_%u',noiseLevels(i)*10)) = amis(noiseRange==noiseLevels(i));
end

% ------------------------------------------------------------------------------
% Fit exponential decay to output using Curve Fitting Toolbox
% ------------------------------------------------------------------------------
s = fitoptions('Method','NonlinearLeastSquares','StartPoint',[amis(1) -1]);
f = fittype('a*exp(b*x)','options',s);
[c, gof] = fit(noiseRange',amis,f);

% Output statistics on fit to an exponential decay
out.fitexpa = c.a;
out.fitexpb = c.b;
out.fitexpr2 = gof.rsquare;
out.fitexpadjr2 = gof.adjrsquare;
out.fitexprmse = gof.rmse;

% ------------------------------------------------------------------------------
% Fit linear function to output
% ------------------------------------------------------------------------------
p = polyfit(noiseRange',amis,1);
out.fitlina = p(1);
out.fitlinb = p(2);
linfit = polyval(p,noiseRange);
out.mse = mean((linfit' - amis).^2);

% ------------------------------------------------------------------------------
% Number of times the AMI function crosses its mean
% ------------------------------------------------------------------------------
out.pcrossmean = sum(BF_sgnchange(amis-mean(amis)))/(numRepeats-1);

% ------------------------------------------------------------------------------
% Plot output:
% ------------------------------------------------------------------------------
if doPlot
    figure('color','w'); box('on');
    cc = BF_getcmap('set1',2,1);
    % figure('color','w');
    hold on; box('on')
    plot(noiseRange,c.a*exp(c.b*noiseRange),'color',cc{2},'linewidth',2)
    plot(noiseRange,amis,'.-','color',cc{1})
    xlabel('\eta'); ylabel('AMI_1')
end


% ------------------------------------------------------------------------------
function firsti = firstUnder_fn(x,m,p)
    %% Find m for the first time p goes under x
    firsti = m(find(p < x,1,'first'));
    % If it never goes under -- saturate as NaN
    % (could alternatively set to the maximum m...)
    if isempty(firsti)
        firsti = NaN;
    end
end

end<|MERGE_RESOLUTION|>--- conflicted
+++ resolved
@@ -33,13 +33,6 @@
 % 
 % randomSeed: settings for resetting the random seed for reproducible results
 %               (using BF_ResetSeed)
-<<<<<<< HEAD
-%
-%---HISTORY:
-% Ben Fulcher, September 2009
-% Ben Fulcher, 2015-03-19 added random seed input for reproducibility
-=======
->>>>>>> bc7708ba
 % 
 % ------------------------------------------------------------------------------
 % Copyright (C) 2015, Ben D. Fulcher <ben.d.fulcher@gmail.com>,
