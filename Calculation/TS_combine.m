function TS_combine(HCTSA_1,HCTSA_2,compare_tsids,outputFileName)
% TS_combine   Combine two hctsa datasets.
%
% Takes a union of time series, and an intersection of operations from two hctsa
% datasets and writes the new combined dataset to a new .mat file
% Any data matrices are combined, and the structure arrays for TimeSeries and
% Operations are updated to reflect the concatenation.
%
% Note that in the case of duplicates, HCTSA_1 takes precedence over
% HCTSA_2.
%
% When using TS_init to generate datasets, be aware that the *same* set of
% operations and master operations must be used in both cases.
%
%---INPUTS:
% HCTSA_1: the first hctsa dataset (a .mat filename)
% HCTSA_2: the second hctsa dataset (a .mat filename)
% compare_tsids: (binary) whether to consider IDs in each file as the same.
%                If the two datasets to be joined are from different databases,
%                then a union of all time series results, regardless of the
%                uniqueness of their IDs (0, default).
%                However, if set to true (1, useful for different parts of a
%                dataset stored in the same mySQL database), IDs are matched so
%                that duplicate time series don't occur in the combined matrix.
% outputFileName: output to a custom .mat file ('HCTSA.mat' by default).
%
%---OUTPUTS:
% Writes a new, combined .mat file (to the outputFileName)
%
%---USAGE:
% Combine two datasets into a new one:
% TS_combine('HCTSA_1.mat','HCTSA_2.mat');

% ------------------------------------------------------------------------------
% Copyright (C) 2016, Ben D. Fulcher <ben.d.fulcher@gmail.com>,
% <http://www.benfulcher.com>
%
% If you use this code for your research, please cite:
% B. D. Fulcher, M. A. Little, N. S. Jones, "Highly comparative time-series
% analysis: the empirical structure of time series and their methods",
% J. Roy. Soc. Interface 10(83) 20130048 (2013). DOI: 10.1098/rsif.2013.0048
%
% This work is licensed under the Creative Commons
% Attribution-NonCommercial-ShareAlike 4.0 International License. To view a copy of
% this license, visit http://creativecommons.org/licenses/by-nc-sa/4.0/ or send
% a letter to Creative Commons, 444 Castro Street, Suite 900, Mountain View,
% California, 94041, USA.
% ------------------------------------------------------------------------------

% ------------------------------------------------------------------------------
% Check inputs:
% ------------------------------------------------------------------------------

if nargin < 2
    error('Must provide paths for two HCTSA*.mat files')
end

if nargin < 3
    % If compare_tsids = 1, we assume that both are from the same database and thus
    % filter out any intersection between ts_ids in the two datasets
    compare_tsids = 0;
end
if compare_tsids == 1
    fprintf(1,['Assuming both %s and %s came from the same database so that ' ...
            'time series IDs are comparable.\nAny intersection of IDs will be filtered out.\n'],...
            HCTSA_1,HCTSA_2);
elseif compare_tsids == 0
    fprintf(1,['Assuming that %s and %s came different databases so' ...
            ' duplicate ts_ids can occur in the resulting matrix.\n'], ...
                                        HCTSA_1,HCTSA_2);
end

if nargin < 4
    outputFileName = 'HCTSA.mat';
end
if ~strcmp(outputFileName(end-3:end),'.mat')
    error('Specify a .mat filename to output');
end


% ------------------------------------------------------------------------------
% Combine the local filenames
% ------------------------------------------------------------------------------
HCTSAs = {HCTSA_1, HCTSA_2};

% ------------------------------------------------------------------------------
% Check paths point to valid files
% ------------------------------------------------------------------------------
for i = 1:2
    if ~exist(HCTSAs{i},'file')
        error('Could not find %s',HCTSAs{i});
    end
end

% ------------------------------------------------------------------------------
% Load the two local files
% ------------------------------------------------------------------------------
fprintf(1,'Loading data...');
loadedData = cell(2,1);
for i = 1:2
    loadedData{i} = load(HCTSAs{i});
end
fprintf(1,' Loaded.\n');

% Give some information
for i = 1:2
    fprintf(1,'%u: The file, %s, contains information for %u time series and %u operations.\n', ...
                i,HCTSAs{i},length(loadedData{i}.TimeSeries),length(loadedData{i}.Operations));
end

%-------------------------------------------------------------------------------
% Check the fromDatabase flags
%-------------------------------------------------------------------------------
if loadedData{1}.fromDatabase ~= loadedData{2}.fromDatabase
    error('Weird that fromDatabase flags are inconsistent between the two HCTSA files.');
else
    fromDatabase = loadedData{1}.fromDatabase;
end

%-------------------------------------------------------------------------------
% Check the git data
%-------------------------------------------------------------------------------
if ~isfield(loadedData{1},'gitInfo') || ~isfield(loadedData{2},'gitInfo')
    % git info not present in at least one -- keep an empty structure
    gitInfo = struct();
<<<<<<< HEAD
elseif isempty(loadedData{1}.gitInfo) && isempty(loadedData{2}.gitInfo)
=======
elseif isempty(fieldnames(loadedData{1}.gitInfo)) && isempty(fieldnames(loadedData{2}.gitInfo))
    % git info not stored in either HCTSA file
>>>>>>> ecdcf5c8
    gitInfo = struct();
elseif ~strcmp(loadedData{1}.gitInfo.hash,loadedData{2}.gitInfo.hash)
    % Only check the hashes for consistency:
    error('Git versions are inconsistent between the two HCTSA files.');
else
    gitInfo = loadedData{1}.gitInfo;
end

% ------------------------------------------------------------------------------
% Construct a union of time series
% ------------------------------------------------------------------------------
% As a basic concatenation, then remove any duplicates

% First want to remove any additional fields
isExtraField = cellfun(@(x)~ismember(fieldnames(x.TimeSeries),{'ID','Name','Keywords', ...
                            'Length','Data'}),loadedData,'UniformOutput',0);
for i = 1:2
    if any(isExtraField{i})
        theextrafields = find(isExtraField{i});
        thefieldnames = fieldnames(loadedData{i}.TimeSeries);
        for j = 1:length(theextrafields)
            loadedData{i}.TimeSeries = rmfield(loadedData{i}.TimeSeries,...
                                                thefieldnames{theextrafields(j)});
            fprintf(1,'Extra field ''%s'' in %s\n',thefieldnames{theextrafields(j)},HCTSAs{i});
        end
    end
end
theFieldnames = fieldnames(loadedData{1}.TimeSeries);

% Now that fields should match the default fields, concatenate:
TimeSeries = cell2struct([squeeze(struct2cell(loadedData{1}.TimeSeries)), ...
                          squeeze(struct2cell(loadedData{2}.TimeSeries))], ...
                                theFieldnames);

%-------------------------------------------------------------------------------
% Check for time series duplicates
%-------------------------------------------------------------------------------
didTrim = 0; % whether you remove time series (that appear in both hctsa data files)
needReIndex = 0; % whether you need to reindex the result (combined datasets from different indexes)

if compare_tsids % TimeSeries IDs are comparable between the two files (i.e., retrieved from the same mySQL database)
    [uniquetsids, ix_ts] = unique(vertcat(TimeSeries.ID));
    if ~fromDatabase
        warning('Be careful, we are assuming that time series IDs were assigned from a *single* TS_init')
    end
    if length(uniquetsids) < length(TimeSeries)
        fprintf(1,'We''re assuming that TimeSeries IDs are equivalent between the two input files\n');
        fprintf(1,'We need to trim duplicate time series (with the same IDs)\n');
        fprintf(1,['(NB: This will NOT be appropriate if combinining time series from' ...
                ' different databases, or produced using separate TS_init commands)\n']);
        fprintf(1,'Trimming %u duplicate time series to a total of %u\n', ...
                        length(TimeSeries)-length(uniquetsids),length(uniquetsids));
        didTrim = 1;
    else
        % Check for duplicate indices

        fprintf(1,'All time series were distinct, we now have a total of %u.\n',length(TimeSeries));
    end
else
    % Check that time series names are unique, and trim if not:
    [uniqueTimeSeriesNames, ix_ts] = unique({TimeSeries.Name},'stable');
    TimeSeries = TimeSeries(ix_ts);
    numUniqueTimeSeries = length(uniqueTimeSeriesNames);
    if numUniqueTimeSeries < length(TimeSeries)
        warning('%u duplicate time series names present in combined dataset -- removed',...
                                length(TimeSeries) - numUniqueTimeSeries);
        didTrim = 1; % will trim the data matrix and other such matrices with ix_ts later
    end

    % Now see if there are duplicate IDs (meaning that we need to reindex):
    uniquetsids = unique(vertcat(TimeSeries.ID));
    if length(uniquetsids) < length(TimeSeries)
        needReIndex = 1;
        % This is done at the end (after saving all data)
    end
end

% ------------------------------------------------------------------------------
% Construct an intersection of operations
% ------------------------------------------------------------------------------
% Check that the same number of operations if not from a database:
if ~fromDatabase
    numOperations = arrayfun(@(x)length(loadedData{x}.Operations),1:2);
    if ~(numOperations(1)==numOperations(2))
        error(['TS_init used to generate hctsa datasets with different numbers of\n' ...
                'operations; Operation IDs are not comparable.'])
    end
    numOperations = numOperations(1); % both the same

    % Check that all operation names match:
    namesMatch = arrayfun(@(x) strcmp(loadedData{1}.Operations(x).Name,...
                                      loadedData{2}.Operations(x).Name),...
                                      1:numOperations);
    if ~all(namesMatch)
        error('TS_init used to generate hctsa datasets, and the names of operations do not match');
    end

    % Ok so same number of operations in both, and all names match:
    keepopi_1 = 1:numOperations; % range to keep for both is the same
    keepopi_2 = 1:numOperations; % range to keep for both is the same
    Operations = loadedData{1}.Operations; % keep all

else
    % --Both datasets are from a database (assume the same database, or
    % the same operation IDs in both databases)

    % Take intersection of operation ids, and take information from first input
    [~,keepopi_1,keepopi_2] = intersect(vertcat(loadedData{1}.Operations.ID),...
                                        vertcat(loadedData{2}.Operations.ID));

    % Data from first file goes in (should be identical to keepopi_2 in the second file)
    Operations = loadedData{1}.Operations(keepopi_1);

    fprintf(1,'Keeping the %u overlapping operations.\n',length(Operations));
end

% ------------------------------------------------------------------------------
% Construct an intersection of MasterOperations
% ------------------------------------------------------------------------------
% Take intersection, like operations -- those that are in both
[~,keepmopi_1] = intersect(vertcat(loadedData{1}.MasterOperations.ID),...
                                    vertcat(loadedData{2}.MasterOperations.ID));
MasterOperations = loadedData{1}.MasterOperations(keepmopi_1);

% ------------------------------------------------------------------------------
% 3. Data:
% ------------------------------------------------------------------------------
gotData = 0;
if isfield(loadedData{1},'TS_DataMat') && isfield(loadedData{2},'TS_DataMat')
    % Both contain data matrices
    gotData = 1;
    fprintf(1,'Combining data matrices...');
    TS_DataMat = [loadedData{1}.TS_DataMat(:,keepopi_1); loadedData{2}.TS_DataMat(:,keepopi_2)];
    if didTrim
        % Trimmed time series above, need to make sure the data matches now:
        TS_DataMat = TS_DataMat(ix_ts,:);
    end
    fprintf(1,' Done.\n');
end

% ------------------------------------------------------------------------------
% 4. Quality
% ------------------------------------------------------------------------------
gotQuality = 0;
if isfield(loadedData{1},'TS_Quality') && isfield(loadedData{2},'TS_Quality')
    gotQuality = 1;
    % Both contain Quality matrices
    fprintf(1,'Combining quality label matrices...');
    TS_Quality = [loadedData{1}.TS_Quality(:,keepopi_1); loadedData{2}.TS_Quality(:,keepopi_2)];
    if didTrim
        % Trimmed time series above, need to make sure the data matches now:
        TS_Quality = TS_Quality(ix_ts,:);
    end
    fprintf(1,' Done.\n');
end

% ------------------------------------------------------------------------------
% 5. Calculation times
% ------------------------------------------------------------------------------
gotCalcTimes = 0;
if isfield(loadedData{1},'TS_CalcTime') && isfield(loadedData{2},'TS_CalcTime')
    gotCalcTimes = 1;
    % Both contain Calculation time matrices
    fprintf(1,'Combining calculation time matrices...');
    TS_CalcTime = [loadedData{1}.TS_CalcTime(:,keepopi_1); loadedData{2}.TS_CalcTime(:,keepopi_2)];
    if didTrim
        % Trimmed time series above, need to make sure the data matches now:
        TS_CalcTime = TS_CalcTime(ix_ts,:);
    end
    fprintf(1,' Done.\n');
end

% ------------------------------------------------------------------------------
% Save the results
% ------------------------------------------------------------------------------
% First check that the output file doesn't already exist:
fprintf(1,'A %u x %u matrix\n',size(TS_DataMat,1),size(TS_DataMat,2));
hereSheIs = which(fullfile(pwd,outputFileName));
if ~isempty(hereSheIs) % already exists
    outputFileName = [outputFileName(1:end-4),'_combined.mat'];
end
fprintf(1,'----------Saving to %s----------\n',outputFileName);

%--- Now actually save it:
save(outputFileName,'TimeSeries','Operations','MasterOperations','fromDatabase','gitInfo','-v7.3');
<<<<<<< HEAD
if gotData, save(outputFileName,'TS_DataMat','-v7.3','-append'); end % add data matrix
if gotQuality, save(outputFileName,'TS_Quality','-v7.3','-append'); end % add quality labels
if gotCalcTimes, save(outputFileName,'TS_CalcTime','-v7.3','-append'); end % add calculation times
=======
if gotData, save(outputFileName,'TS_DataMat','-append'); end % add data matrix
if gotQuality, save(outputFileName,'TS_Quality','-append'); end % add quality labels
if gotCalcTimes, save(outputFileName,'TS_CalcTime','-append'); end % add calculation times
>>>>>>> ecdcf5c8

%--- Tell the user what just happened:
fprintf(1,['Saved new Matlab file containing combined versions of %s' ...
                    ' and %s to %s\n'],HCTSAs{1},HCTSAs{2},outputFileName);
fprintf(1,'%s contains %u time series and %u operations.\n',outputFileName, ...
                                length(TimeSeries),length(Operations));

%-------------------------------------------------------------------------------
% ReIndex??
%-------------------------------------------------------------------------------
if needReIndex == 1
    fprintf(1,'There are duplicate IDs in the time series -- we need to reindex\n');
    TS_ReIndex(outputFileName,'ts',1);
end

end<|MERGE_RESOLUTION|>--- conflicted
+++ resolved
@@ -123,12 +123,8 @@
 if ~isfield(loadedData{1},'gitInfo') || ~isfield(loadedData{2},'gitInfo')
     % git info not present in at least one -- keep an empty structure
     gitInfo = struct();
-<<<<<<< HEAD
-elseif isempty(loadedData{1}.gitInfo) && isempty(loadedData{2}.gitInfo)
-=======
 elseif isempty(fieldnames(loadedData{1}.gitInfo)) && isempty(fieldnames(loadedData{2}.gitInfo))
     % git info not stored in either HCTSA file
->>>>>>> ecdcf5c8
     gitInfo = struct();
 elseif ~strcmp(loadedData{1}.gitInfo.hash,loadedData{2}.gitInfo.hash)
     % Only check the hashes for consistency:
@@ -314,15 +310,9 @@
 
 %--- Now actually save it:
 save(outputFileName,'TimeSeries','Operations','MasterOperations','fromDatabase','gitInfo','-v7.3');
-<<<<<<< HEAD
 if gotData, save(outputFileName,'TS_DataMat','-v7.3','-append'); end % add data matrix
 if gotQuality, save(outputFileName,'TS_Quality','-v7.3','-append'); end % add quality labels
 if gotCalcTimes, save(outputFileName,'TS_CalcTime','-v7.3','-append'); end % add calculation times
-=======
-if gotData, save(outputFileName,'TS_DataMat','-append'); end % add data matrix
-if gotQuality, save(outputFileName,'TS_Quality','-append'); end % add quality labels
-if gotCalcTimes, save(outputFileName,'TS_CalcTime','-append'); end % add calculation times
->>>>>>> ecdcf5c8
 
 %--- Tell the user what just happened:
 fprintf(1,['Saved new Matlab file containing combined versions of %s' ...
