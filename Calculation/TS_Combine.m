function TS_Combine(HCTSA_1,HCTSA_2,compare_tsids,merge_features,outputFileName,forceWrite)
% TS_Combine   Combine two hctsa datasets (same features, different data)
%
% Takes a union of time series, and an intersection of operations from two hctsa
% datasets and writes the new combined dataset to a new .mat file
% Any data matrices are combined, and the structure arrays for TimeSeries and
% Operations are updated to reflect the concatenation.
%
% Note that in the case of duplicates, HCTSA_1 takes precedence over
% HCTSA_2.
%
% When using TS_Init to generate datasets, be aware that the *same* set of
% operations and master operations must be used in both cases.
%
% NB: Use TS_Merge if same data, different features
%
%---INPUTS:
% HCTSA_1: the first hctsa dataset (a .mat filename)
% HCTSA_2: the second hctsa dataset (a .mat filename)
% compare_tsids: (logical) whether to consider IDs in each file as the same.
%                If the two datasets to be joined are from different databases,
%                then a union of all time series results, regardless of the
%                uniqueness of their IDs (false, default).
%                However, if set to true (true, useful for different parts of a
%                dataset stored in the same mySQL database), IDs are matched so
%                that duplicate time series don't occur in the combined matrix.
% merge_features: (logical) whehter to merge distinct feature sets that occur
%                   between the two datasets. By default (false) assumes that
%                   both datasets were computed using the exact same feature set.
%                   Setting to true takes the union of the features present in
%                   both (assumes disjoint).
% outputFileName: output to a custom .mat file ('HCTSA.mat' by default).
% forceWrite: whether to write to the custom filename (regardless of whether it already exists)
%
%---OUTPUTS:
% Writes a new, combined .mat file (to the outputFileName)
%
%---USAGE:
% Combine two datasets computed using the same set of features, 'HCTSA_1.mat' and
% 'HCTSA_2.mat', into a new combined HCTSA file:
% TS_combine('HCTSA_1.mat','HCTSA_2.mat');

% ------------------------------------------------------------------------------
% Copyright (C) 2020, Ben D. Fulcher <ben.d.fulcher@gmail.com>,
% <http://www.benfulcher.com>
%
% If you use this code for your research, please cite the following two papers:
%
% (1) B.D. Fulcher and N.S. Jones, "hctsa: A Computational Framework for Automated
% Time-Series Phenotyping Using Massive Feature Extraction, Cell Systems 5: 527 (2017).
% DOI: 10.1016/j.cels.2017.10.001
%
% (2) B.D. Fulcher, M.A. Little, N.S. Jones, "Highly comparative time-series
% analysis: the empirical structure of time series and their methods",
% J. Roy. Soc. Interface 10(83) 20130048 (2013).
% DOI: 10.1098/rsif.2013.0048
%
% This work is licensed under the Creative Commons
% Attribution-NonCommercial-ShareAlike 4.0 International License. To view a copy of
% this license, visit http://creativecommons.org/licenses/by-nc-sa/4.0/ or send
% a letter to Creative Commons, 444 Castro Street, Suite 900, Mountain View,
% California, 94041, USA.
% ------------------------------------------------------------------------------

% ------------------------------------------------------------------------------
% Check inputs:
% ------------------------------------------------------------------------------

if nargin < 2
    error('Must provide paths for two HCTSA*.mat files')
end

if nargin < 3
    % If compare_tsids is true, we assume that both are from the same database and thus
    % filter out any intersection between ts_ids in the two datasets
    compare_tsids = false;
end
if compare_tsids
    fprintf(1,['Assuming both %s and %s came from the same database/ID system so that ' ...
            'time series IDs are comparable.\nAny intersection of IDs will be filtered out.\n'],...
            HCTSA_1,HCTSA_2);
else
    fprintf(1,['Assuming that %s and %s came different databases so' ...
            ' duplicate ts_ids can occur in the resulting matrix.\n'], ...
                                        HCTSA_1,HCTSA_2);
end
if nargin < 4
    % By default assumes identical feature sets between the two files:
    merge_features = false;
    % (If true, all time series must be identical)
end
if nargin < 5
    outputFileName = 'HCTSA.mat';
end
if ~strcmp(outputFileName(end-3:end),'.mat')
    error('Specify a .mat filename to output');
end
if nargin < 6
    forceWrite = false;
end


% ------------------------------------------------------------------------------
% Combine the local filenames
% ------------------------------------------------------------------------------
HCTSAs = {HCTSA_1, HCTSA_2};

% ------------------------------------------------------------------------------
% Check paths point to valid files
% ------------------------------------------------------------------------------
for i = 1:2
    if ~exist(HCTSAs{i},'file')
        error('Could not find %s',HCTSAs{i});
    end
end

% ------------------------------------------------------------------------------
% Load the two local files
% ------------------------------------------------------------------------------
fprintf(1,'Loading data...');
loadedData = cell(2,1);
for i = 1:2
    loadedData{i} = load(HCTSAs{i});
end
fprintf(1,' Loaded.\n');

% Give some information
for i = 1:2
    fprintf(1,'%u: The file, %s, contains information for %u time series and %u operations.\n', ...
                i,HCTSAs{i},height(loadedData{i}.TimeSeries),height(loadedData{i}.Operations));
end

%-------------------------------------------------------------------------------
% Check the fromDatabase flags
%-------------------------------------------------------------------------------
if loadedData{1}.fromDatabase ~= loadedData{2}.fromDatabase
    error('Weird that fromDatabase flags are inconsistent between the two HCTSA files.');
else
    fromDatabase = loadedData{1}.fromDatabase;
end

% Get a list of variables stored for each:
theVariables = cell(1,2);
theVariables{1} = loadedData{1}.TimeSeries.Properties.VariableNames;
theVariables{2} = loadedData{2}.TimeSeries.Properties.VariableNames;

%-------------------------------------------------------------------------------
% Check the git data
%-------------------------------------------------------------------------------
hasGit = cellfun(@(x)ismember('gitInfo',x),theVariables);
if sum(hasGit)==0
    % git info not present in either; keep an empty structure:
    gitInfo = struct();
elseif sum(hasGit)==1
<<<<<<< HEAD
    % Git only stored in one of the HCTSA files (but not the other)
=======
    % Git only stored in one of the HCTSA files
>>>>>>> 5bac2c1c
    warning(sprintf(['!!!!!!!!!!%s contains git version info, but %s does not.\n',...
        'If hctsa versions are inconsistent, results may not be comparable!!!!!!!!!!'],...
                HCTSAs{find(hasGit)},HCTSAs{find(~hasGit)}))
    gitInfo = struct(); % inconsistent so remove gitInfo from the combination...
elseif ~strcmp(loadedData{1}.gitInfo.hash,loadedData{2}.gitInfo.hash)
    % Only check the hashes for consistency:
    warning('Git versions are inconsistent between the two HCTSA files.');
    warning(sprintf('%s: %s',HCTSA_1,loadedData{1}.gitInfo.hash));
    warning(sprintf('%s: %s',HCTSA_2,loadedData{2}.gitInfo.hash));
    reply = input(['GIT VERSIONS ARE INCONSISTENT; DANGEROUS TO COMBINE.\n',...
        'IF YOU ARE SURE FEATURES ARE COMPUTED IDENTICALLY BETWEEN THE VERSIONS, TYPE ''DANGER'' TO CONTINUE'],'s');
    if ~strcmp(reply,'DANGER')
        fprintf(1,'Check the two hctsa versions and recompute features with consistent versions if necessary...\n');
        return
    end
    fprintf(1,'DANGER-ALERT: We''re faking it by assigning git versioning information from %s\n',HCTSA_1);
    gitInfo = loadedData{1}.gitInfo;
else
    % Consistent git hash in both files
    gitInfo = loadedData{1}.gitInfo;
end

%-------------------------------------------------------------------------------
% Remove any additional fields from the TimeSeries structure array:
%-------------------------------------------------------------------------------
canonicalVariables = {'ID','Name','Keywords','Length','Data'};
for i = 1:2
    isExtraField = ~ismember(theVariables{i},canonicalVariables);
    if any(isExtraField)
        theExtraFields = theVariables{i}(isExtraField);
        loadedData{i}.TimeSeries(:,theExtraFields) = [];
        for j = 1:sum(isExtraField)
            fprintf(1,'Removed non-canonical variable, %s, from %s.\n',theExtraFields{j},HCTSAs{i});
        end
    end
end

needReIndex = false; % whether you need to reindex the result (combined datasets from different indexes)
if merge_features
    % Time-series data are identical; features are disjoint
    %===============================================================================
    % Check that all time series are identical:
    %===============================================================================
    numTimeSeries = arrayfun(@(x)height(loadedData{x}.TimeSeries),1:2);
    if numTimeSeries(1)~=numTimeSeries(2)
        error(sprintf(['hctsa datasets contain different numbers of\n' ...
                'time series; TimeSeries IDs are not comparable.']))
    end
    numTimeSeries = numTimeSeries(1); % both the same

    % Check that all TimeSeries names match:
    namesMatch = strcmp(loadedData{1}.TimeSeries.Name, loadedData{2}.TimeSeries.Name);
    if ~all(namesMatch)
        error('The names of time series in the two files do not match');
    end

    % Ok so same number of time series in both, and all names match:
    TimeSeries = loadedData{1}.TimeSeries; % identical; keep all
    ix_ts = 1:height(TimeSeries);

    %===============================================================================
    % Construct a union of operations
    %===============================================================================
    [sameOperations,~] = intersect(loadedData{1}.Operations.Name,loadedData{2}.Operations.Name);
    if ~isempty(sameOperations)
        error('Some operations overlap between the two files :-/');
    end

    %-------------------------------------------------------------------------------
    % Make sure that Master Operation IDs do not clash by realigning:
    %-------------------------------------------------------------------------------
    maxID1 = max(loadedData{1}.MasterOperations.ID);
    minID2 = min(loadedData{2}.Operations.MasterID);
    newOpMasterIDs = loadedData{2}.Operations.MasterID - minID2 + maxID1 + 1;
    loadedData{2}.Operations.MasterID = newOpMasterIDs;
    newMopMasterIDs = loadedData{2}.MasterOperations.ID - minID2 + maxID1 + 1;
    loadedData{2}.MasterOperations.ID = newMopMasterIDs;

    %-------------------------------------------------------------------------------
    % All unique, so can simply concatenate:
    %-------------------------------------------------------------------------------
    Operations = [loadedData{1}.Operations;loadedData{2}.Operations];
    fprintf(1,'%u,%u -> %u Operations\n',height(loadedData{1}.Operations),...
                            height(loadedData{2}.Operations),height(Operations));

    % ------------------------------------------------------------------------------
    % Construct a union of MasterOperations
    % ------------------------------------------------------------------------------
    [sameMOperations,~] = intersect(loadedData{1}.MasterOperations.Label,loadedData{2}.MasterOperations.Label);
    if ~isempty(sameMOperations)
        error('Some master operations overlap between the two files :-/');
    end
    MasterOperations = [loadedData{1}.MasterOperations;loadedData{2}.MasterOperations];
    fprintf(1,'%u,%u -> %u MasterOperations\n',height(loadedData{1}.MasterOperations),...
                     height(loadedData{2}.MasterOperations),height(MasterOperations));

else
    %===============================================================================
    % Time-series data are distinct; features overlap
    %===============================================================================

    %-------------------------------------------------------------------------------
    % Construct a union of time series
    %-------------------------------------------------------------------------------
    % As a basic concatenation, then remove any duplicates
    % Fields now match the default fields, so can concatenate:
    TimeSeries = [loadedData{1}.TimeSeries;loadedData{2}.TimeSeries];

    %-------------------------------------------------------------------------------
    % Check for time series duplicates
    %-------------------------------------------------------------------------------
    didTrim = false; % whether you remove time series (that appear in both hctsa data files)

    if compare_tsids % TimeSeries IDs are comparable between the two files (i.e., retrieved from the same mySQL database)
        if ~fromDatabase
            fprintf(1,'Be careful, we are assuming that time series IDs were assigned from a *single* TS_Init\n')
        end

        % Check for duplicate IDs:
        [uniqueTsids,ix_ts] = unique(TimeSeries.ID); % will be sorted
        TimeSeries = TimeSeries(ix_ts,:);

        % Check whether trimming just occurred:
        if length(uniqueTsids) < height(TimeSeries)
            fprintf(1,'We''re assuming that TimeSeries IDs are equivalent between the two input files\n');
            fprintf(1,'We need to trim duplicate time series (with the same IDs)\n');
            fprintf(1,['(NB: This will NOT be appropriate if combinining time series from' ...
                    ' different databases, or produced using separate TS_Init commands)\n']);
            fprintf(1,'Trimming %u duplicate time series to a total of %u\n', ...
                        height(TimeSeries)-length(uniqueTsids),length(uniqueTsids));
            didTrim = true;
        else
            fprintf(1,'All time series were distinct, we have a total of %u.\n',...
                        height(TimeSeries));
        end
    else
        % Check that time series names are unique, and trim if not:
        [uniqueTimeSeriesNames,ix_ts] = unique(TimeSeries.Name,'stable');
        TimeSeries = TimeSeries(ix_ts,:);
        numUniqueTimeSeries = length(uniqueTimeSeriesNames);
        if numUniqueTimeSeries < height(TimeSeries)
            warning('%u duplicate time series names present in combined dataset -- removed',...
                                    height(TimeSeries) - numUniqueTimeSeries);
            didTrim = true; % will trim the data matrix and other such matrices with ix_ts later
        end

        % Now see if there are duplicate IDs (meaning that we need to reindex):
        uniqueTsids = unique(TimeSeries.ID);
        if length(uniqueTsids) < height(TimeSeries)
            needReIndex = true;
            % This is done at the end (after saving all data)
        end
    end

    % ------------------------------------------------------------------------------
    % Construct an intersection of operations
    % ------------------------------------------------------------------------------
    % Check that the same number of operations if not from a database:
    if ~fromDatabase
        numOperations = arrayfun(@(x)height(loadedData{x}.Operations),1:2);
        if ~(numOperations(1)==numOperations(2))
            error(sprintf(['TS_Init used to generate hctsa datasets with different numbers of\n' ...
                    'operations; Operation IDs are not comparable.']))
        end
        numOperations = numOperations(1); % both the same

        % Check that all operation names match:
        namesMatch = strcmp(loadedData{1}.Operations.Name,loadedData{2}.Operations.Name);
        if ~all(namesMatch)
            error('TS_Init used to generate hctsa datasets, and the names of operations do not match');
        end

        % Ok so same number of operations in both, and all names match:
        keepopi_1 = 1:numOperations; % range to keep for both is the same
        keepopi_2 = 1:numOperations; % range to keep for both is the same
        Operations = loadedData{1}.Operations; % keep all

    else
        % --Both datasets are from a database (assume the same database, or
        % the same operation IDs in both databases)

        % Take intersection of operation IDs, and take information from first input
        [~,keepopi_1,keepopi_2] = intersect(loadedData{1}.Operations.ID,loadedData{2}.Operations.ID);

        % Data from first file goes in (should be identical to keepopi_2 in the second file)
        Operations = loadedData{1}.Operations(keepopi_1,:);
        fprintf(1,'Keeping the %u overlapping operations.\n',height(Operations));
    end

    % --------------------------------------------------------------------------
    % Construct an intersection of MasterOperations
    % --------------------------------------------------------------------------
    % Take intersection, like operations -- those that are in both
    [~,keepmopi_1] = intersect(loadedData{1}.MasterOperations.ID,loadedData{2}.MasterOperations.ID);
    MasterOperations = loadedData{1}.MasterOperations(keepmopi_1,:);
end

% ------------------------------------------------------------------------------
% Assemble combined data/quality/calctime matrices:
% ------------------------------------------------------------------------------
[gotData,TS_DataMat] = MergeMe(loadedData,'TS_DataMat',merge_features,ix_ts);
[gotQuality,TS_Quality] = MergeMe(loadedData,'TS_Quality',merge_features,ix_ts);
[gotCalcTimes,TS_CalcTime] = MergeMe(loadedData,'TS_CalcTime',merge_features,ix_ts);

% ------------------------------------------------------------------------------
% Save the results
% ------------------------------------------------------------------------------
fprintf(1,'A %u x %u matrix\n',size(TS_DataMat,1),size(TS_DataMat,2));

% First check that the output file doesn't already exist:
if ~forceWrite
    hereSheIs = which(fullfile(pwd,outputFileName));
    if ~isempty(hereSheIs) % already exists
        outputFileName = [outputFileName(1:end-4),'_combined.mat'];
    end
end
fprintf(1,'----------Saving to %s----------\n',outputFileName);

%--- Now actually save it:
save(outputFileName,'TimeSeries','Operations','MasterOperations',...
                                'fromDatabase','gitInfo','-v7.3');
if gotData % add data matrix
    save(outputFileName,'TS_DataMat','-append');
end
if gotQuality % add quality labels
    save(outputFileName,'TS_Quality','-append');
end
if gotCalcTimes % add calculation times
    save(outputFileName,'TS_CalcTime','-append');
end

%--- Tell the user what just happened:
fprintf(1,['Saved new Matlab file containing combined versions of %s' ...
                ' and %s to %s\n'],HCTSAs{1},HCTSAs{2},outputFileName);
fprintf(1,'%s contains %u time series and %u operations.\n',outputFileName, ...
                                height(TimeSeries),height(Operations));

%-------------------------------------------------------------------------------
% ReIndex??
%-------------------------------------------------------------------------------
if merge_features
    TS_ReIndex(outputFileName,'ops',true);
elseif needReIndex
    % Only re-index if ther are duplicate IDs in the TimeSeries structure
    fprintf(1,'There are duplicate IDs in the time series -- we need to reindex\n');
    TS_ReIndex(outputFileName,'ts',true);
end

%===============================================================================
function [gotTheField,theCombinedMatrix] = MergeMe(loadedData,theField,merge_features,ix_ts)
    if nargin < 4
        ix_ts = [];
    end
    if isfield(loadedData{1},theField) && isfield(loadedData{2},theField)
        gotTheField = true;
    else
        gotTheField = false;
    end
    if gotTheField
        % Both contain the matrix of interest
        switch theField
        case 'TS_DataMat'
            fprintf(1,'Combining data matrices...');
        case 'TS_Quality'
            fprintf(1,'Combining calculation quality matrices...');
        case 'TS_CalcTime'
            fprintf(1,'Combining calculation time matrices...');
        end
        if merge_features
            theCombinedMatrix = [loadedData{1}.(theField),loadedData{2}.(theField)];
        else
            theCombinedMatrix = [loadedData{1}.(theField)(:,keepopi_1); loadedData{2}.(theField)(:,keepopi_2)];
            % Make sure the data matches the new TimeSeries:
            theCombinedMatrix = theCombinedMatrix(ix_ts,:);
        end
        fprintf(1,' Done.\n');
    else
        theCombinedMatrix = [];
    end
end

end<|MERGE_RESOLUTION|>--- conflicted
+++ resolved
@@ -152,11 +152,7 @@
     % git info not present in either; keep an empty structure:
     gitInfo = struct();
 elseif sum(hasGit)==1
-<<<<<<< HEAD
-    % Git only stored in one of the HCTSA files (but not the other)
-=======
     % Git only stored in one of the HCTSA files
->>>>>>> 5bac2c1c
     warning(sprintf(['!!!!!!!!!!%s contains git version info, but %s does not.\n',...
         'If hctsa versions are inconsistent, results may not be comparable!!!!!!!!!!'],...
                 HCTSAs{find(hasGit)},HCTSAs{find(~hasGit)}))
