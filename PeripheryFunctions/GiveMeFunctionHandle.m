function fn_handle = GiveMeFunctionHandle(whatClassifier,numClasses,whatLoss,reWeight)
% GiveMeFunctionHandle    Returns a function handle for classification
% accuracy and model
%
%---INPUTS:
% whatClassifier -- a type of classifier to use (default: 'fast_linear')
% numClasses -- the number of classes
% whatLoss -- a custom loss function:
%               (*) 'acc': classification rate (%)
%               (*) 'balancedAcc': mean classification rate of each class (%,
%                                        same as acc when balanced classes)
%               (*) 'sumLoss': total number of misclassifications
% reWeight -- whether to reweight observations for compatible classifiers (for
%               class imbalanced problems)

% ------------------------------------------------------------------------------
% Copyright (C) 2020, Ben D. Fulcher <ben.d.fulcher@gmail.com>,
% <http://www.benfulcher.com>
%
% If you use this code for your research, please cite the following two papers:
%
% (1) B.D. Fulcher and N.S. Jones, "hctsa: A Computational Framework for Automated
% Time-Series Phenotyping Using Massive Feature Extraction, Cell Systems 5: 527 (2017).
% DOI: 10.1016/j.cels.2017.10.001
%
% (2) B.D. Fulcher, M.A. Little, N.S. Jones, "Highly comparative time-series
% analysis: the empirical structure of time series and their methods",
% J. Roy. Soc. Interface 10(83) 20130048 (2013).
% DOI: 10.1098/rsif.2013.0048
%
% This work is licensed under the Creative Commons
% Attribution-NonCommercial-ShareAlike 4.0 International License. To view a copy of
% this license, visit http://creativecommons.org/licenses/by-nc-sa/4.0/ or send
% a letter to Creative Commons, 444 Castro Street, Suite 900, Mountain View,
% California, 94041, USA.
% ------------------------------------------------------------------------------

%-------------------------------------------------------------------------------
if nargin < 1
    whatClassifier = 'fast_linear';
end
if nargin < 2
    warning('How many classes?! Assuming a multiclass problem')
    numClasses = 3; % assume multiclass
end
if nargin < 3
    whatLoss = 'acc'; % total accuracy (by default)
end
if nargin < 4
    reWeight = 1;
end
%-------------------------------------------------------------------------------

%-------------------------------------------------------------------------------
% Set the function handle to compute the accuracy/loss measure:
%-------------------------------------------------------------------------------
if strcmp(whatClassifier,'fast_linear')
<<<<<<< HEAD
  
    fn_loss = @(yTest,yPredict) BF_lossFunction(yTest,yPredict,whatLoss,numClasses);
    
    % Need to force the prior to uniform otherwise we get poor results
    % (makes it equiv. to 'classify' function)
    fn_handle_mdl = @(XTrain, yTrain) fitcdiscr(XTrain,yTrain,'Prior','uniform');
    
    fn_handle_ac = @(XTest,yTest,Mdl) fn_loss(yTest,predict(Mdl,XTest));
    fn_handle = @(XTrain,yTrain,XTest,yTest) fcnHandle(XTrain,yTrain,XTest,yTest,fn_handle_mdl,fn_handle_ac,whatLoss);
=======
    fn_loss = @(yTest,yPredict) BF_LossFunction(yTest,yPredict,whatLoss,numClasses);
    fn_handle = @(XTrain,yTrain,XTest,yTest) fn_loss(yTest,classify(XTest,XTrain,yTrain,'linear'));
>>>>>>> 23e86905
    return
end

%-------------------------------------------------------------------------------
% Binary model (easier), we can do it in one line:
%-------------------------------------------------------------------------------
if numClasses==2
<<<<<<< HEAD
=======
    % Set the loss function:
    fn_loss = @(yTest,yPredict) BF_LossFunction(yTest,yPredict,whatLoss,numClasses);
>>>>>>> 23e86905

    switch whatClassifier
    case 'knn'
        fn_handle_mdl = @(XTrain,yTrain,XTest,yTest) fitcknn(XTrain,yTrain);
    case 'tree'
        fn_handle_mdl = @(XTrain,yTrain,XTest,yTest) fitctree(XTrain,yTrain);
    case {'linear','linclass'}
        if reWeight
            fn_handle_mdl = @(XTrain,yTrain) fitcdiscr(XTrain,yTrain,'FillCoeffs','off',...
                                    'SaveMemory','on','Weights',InverseProbWeight(yTrain));
        else
            fn_handle_mdl = @(XTrain,yTrain) fitcdiscr(XTrain,yTrain,'FillCoeffs','off',...
                                    'SaveMemory','on');
        end
    case 'svm_linear'
        if reWeight
            fn_handle_mdl = @(XTrain,yTrain) fitcsvm(XTrain,yTrain,'KernelFunction','linear','Weights',InverseProbWeight(yTrain));
        else
            fn_handle_mdl = @(XTrain,yTrain) fitcsvm(XTrain,yTrain,'KernelFunction','linear');
        end
    case 'svm_rbf'
        if reWeight
            fn_handle_mdl = @(XTrain,yTrain) fitcsvm(XTrain,yTrain,'KernelFunction','rbf','Weights',InverseProbWeight(yTrain));
        else
            fn_handle_mdl = @(XTrain,yTrain) fitcsvm(XTrain,yTrain,'KernelFunction','rbf');
        end
    case 'diaglinear'
        if reWeight
            fn_handle_mdl = @(XTrain,yTrain) fitcnb(XTrain,yTrain,'Weights',InverseProbWeight(yTrain));
        else
            fn_handle_mdl = @(XTrain,yTrain) fitcnb(XTrain,yTrain);
        end
    otherwise
        error('Unknown classifier label: ''%s''',whatClassifier);
    end
    
    % Set the loss function:
    fn_loss = @(yTest,yPredict) BF_lossFunction(yTest,yPredict,whatLoss,numClasses);
    fn_handle_ac = @(XTest,yTest,Mdl) fn_loss(yTest,predict(Mdl,XTest));
    
    fn_handle = @(XTrain,yTrain,XTest,yTest) fcnHandle(XTrain,yTrain,XTest,yTest,fn_handle_mdl,fn_handle_ac,whatLoss);
else
    % Multiclass, have to use the Cfn function (which is slower to use as a function handle)
    fn_handle = @(XTrain,yTrain,XTest,yTest) GiveMeCfn(whatClassifier,XTrain,yTrain,XTest,yTest,numClasses,0,whatLoss,reWeight);
end

  function [accuracy,Mdl,whatLoss] = fcnHandle(XTrain, yTrain, xTest, yTest, fn_handle_mdl, fn_handle_ac, whatLoss)
    Mdl = fn_handle_mdl(XTrain, yTrain);
    accuracy = fn_handle_ac(xTest,yTest,Mdl);
  end

end<|MERGE_RESOLUTION|>--- conflicted
+++ resolved
@@ -55,9 +55,7 @@
 % Set the function handle to compute the accuracy/loss measure:
 %-------------------------------------------------------------------------------
 if strcmp(whatClassifier,'fast_linear')
-<<<<<<< HEAD
-  
-    fn_loss = @(yTest,yPredict) BF_lossFunction(yTest,yPredict,whatLoss,numClasses);
+    fn_loss = @(yTest,yPredict) BF_LossFunction(yTest,yPredict,whatLoss,numClasses);
     
     % Need to force the prior to uniform otherwise we get poor results
     % (makes it equiv. to 'classify' function)
@@ -65,10 +63,6 @@
     
     fn_handle_ac = @(XTest,yTest,Mdl) fn_loss(yTest,predict(Mdl,XTest));
     fn_handle = @(XTrain,yTrain,XTest,yTest) fcnHandle(XTrain,yTrain,XTest,yTest,fn_handle_mdl,fn_handle_ac,whatLoss);
-=======
-    fn_loss = @(yTest,yPredict) BF_LossFunction(yTest,yPredict,whatLoss,numClasses);
-    fn_handle = @(XTrain,yTrain,XTest,yTest) fn_loss(yTest,classify(XTest,XTrain,yTrain,'linear'));
->>>>>>> 23e86905
     return
 end
 
@@ -76,11 +70,8 @@
 % Binary model (easier), we can do it in one line:
 %-------------------------------------------------------------------------------
 if numClasses==2
-<<<<<<< HEAD
-=======
     % Set the loss function:
     fn_loss = @(yTest,yPredict) BF_LossFunction(yTest,yPredict,whatLoss,numClasses);
->>>>>>> 23e86905
 
     switch whatClassifier
     case 'knn'
