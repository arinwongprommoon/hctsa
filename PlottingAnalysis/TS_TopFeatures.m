--- conflicted
+++ resolved
@@ -203,14 +203,10 @@
 
 % List the top features:
 for i = 1:numTopFeatures
-<<<<<<< HEAD
-    fprintf(1,'[%u] %s (%s) -- %4.2f%%\n',Operations.ID(ifeat(i)), ...
-            Operations.Name{ifeat(i)},Operations.Keywords{ifeat(i)},testStat_sort(i));
-=======
-    fprintf(1,'[%u] %s (%s) -- %4.2f%s\n',Operations(ifeat(i)).ID,...
-            Operations(ifeat(i)).Name,Operations(ifeat(i)).Keywords,...
+    ind = ifeat(i);
+    fprintf(1,'[%u] %s (%s) -- %4.2f%s\n',Operations.ID(ind),...
+            Operations.Name{ind},Operations.Keywords{ind},...
             testStat_sort(i),statUnit);
->>>>>>> e5e48276
 end
 
 %-------------------------------------------------------------------------------
@@ -379,13 +375,8 @@
         Dij = BF_pdist(TS_DataMat(:,op_ind)','abscorr');
         distanceMetric = 'abscorr';
     end
-<<<<<<< HEAD
     makeLabel = @(x) sprintf('[%u] %s (%4.2f%s)',Operations.ID(x),Operations.Name{x},...
-                        testStat(x),cfnUnit);
-=======
-    makeLabel = @(x) sprintf('[%u] %s (%4.2f%s)',Operations(x).ID,Operations(x).Name,...
                         testStat(x),statUnit);
->>>>>>> e5e48276
     objectLabels = arrayfun(@(x)makeLabel(x),op_ind,'UniformOutput',0);
     clusterThreshold = 0.2; % threshold at which split into clusters
     [~,cluster_Groupi] = BF_ClusterDown(Dij,'clusterThreshold',clusterThreshold,...
@@ -397,11 +388,7 @@
 
 % Don't display crap to screen unless the user wants it:
 if nargout == 0
-<<<<<<< HEAD
-    clear('ifeat','testStat','testStat_rand')
-=======
     clear('ifeat','testStat','testStat_rand');
->>>>>>> e5e48276
 end
 
 %-------------------------------------------------------------------------------
