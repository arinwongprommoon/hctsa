function TS_CompareFeatureSets(whatData,cfnParams,whatFeatureSets)
% TS_CompareFeatureSets Compares classification performance of feature sets
%
% Gives information about how different subsets of features behave on the data
% (length-dependent, location-dependent, spread-dependent features, and features
% that operate on the raw (rather than z-scored) time series)
%
% Runs a given classifier on the group labels assigned to the data, using
% different filters on the features.
%
% Provides a quick way of determining if there are location/spread/etc.
% differences between groups in a dataset.
%
%---INPUTS:
% whatData: the dataset to analyze (input to TS_LoadData)
% cfnParams: custom classification parameters for running classificaiton algorithms
% whatFeatureSets: custom set of feature-sets to compare against
%
%---USAGE:
% TS_CompareFeatureSets('norm');

% ------------------------------------------------------------------------------
% Copyright (C) 2020, Ben D. Fulcher <ben.d.fulcher@gmail.com>,
% <http://www.benfulcher.com>
%
% If you use this code for your research, please cite the following two papers:
%
% (1) B.D. Fulcher and N.S. Jones, "hctsa: A Computational Framework for Automated
% Time-Series Phenotyping Using Massive Feature Extraction, Cell Systems 5: 527 (2017).
% DOI: 10.1016/j.cels.2017.10.001
%
% (2) B.D. Fulcher, M.A. Little, N.S. Jones, "Highly comparative time-series
% analysis: the empirical structure of time series and their methods",
% J. Roy. Soc. Interface 10(83) 20130048 (2013).
% DOI: 10.1098/rsif.2013.0048
%
% This work is licensed under the Creative Commons
% Attribution-NonCommercial-ShareAlike 4.0 International License. To view a copy of
% this license, visit http://creativecommons.org/licenses/by-nc-sa/4.0/ or send
% a letter to Creative Commons, 444 Castro Street, Suite 900, Mountain View,
% California, 94041, USA.
% ------------------------------------------------------------------------------

%-------------------------------------------------------------------------------
% Check inputs:
%-------------------------------------------------------------------------------
if nargin < 1
    whatData = 'norm';
end
if nargin < 3 || isempty(whatFeatureSets)
    whatFeatureSets = {'all','catch22','notLocationDependent','locationDependent',...
                        'notLengthDependent','lengthDependent',...
                        'notSpreadDependent','spreadDependent'};
end
% <set default classificaiton parameters after inspecting TimeSeries labeling below>

%-------------------------------------------------------------------------------
% Load in data:
%-------------------------------------------------------------------------------
[TS_DataMat,TimeSeries,Operations,dataFile] = TS_LoadData(whatData);

% Assign group labels (removing unlabeled data):
[TS_DataMat,TimeSeries] = FilterLabeledTimeSeries(TS_DataMat,TimeSeries);
[groupLabels,classLabels,groupLabelsInteger,numGroups] = ExtractGroupLabels(TimeSeries);
TellMeAboutLabeling(TimeSeries);

% Set classification parameters if needed:
if nargin < 2 || isempty(cfnParams)
    cfnParams = GiveMeDefaultClassificationParams(TimeSeries);
end
<<<<<<< HEAD
load(dataFile,'groupNames');
numClasses = max(TimeSeries.Group); % assuming group in form of integer class labels starting at 1
numFeatures = height(Operations);
numFolds = HowManyFolds(TimeSeries.Group,numClasses);
=======
>>>>>>> 4bdcbef1

% Set up data for Get_IDs
dataStruct = makeDataStruct();

%-------------------------------------------------------------------------------
% Define the feature sets by feature IDs
%-------------------------------------------------------------------------------
numFeatureSets = length(whatFeatureSets);
featureIDs = cell(numFeatureSets,1);
theColors = cell(numFeatureSets,1);
featureSetNames = cell(numFeatureSets,1);
% Prep for pulling out IDs efficiently

for i = 1:numFeatureSets
    switch whatFeatureSets{i}
        case 'all'
            featureIDs{i} = Operations.ID;
            featureSetNames{i} = sprintf('hctsa (%u)',height(Operations));
            theColors{i} = [233,129,126]/255;
        case {'catch22','sarab16'}
            featureIDs{i} = GiveMeFeatureSet(whatFeatureSets{i},Operations);
            featureSetNames{i} = sprintf('%s (%u)',whatFeatureSets{i},length(featureIDs{i}));
            theColors{i} = [151,205,104]/255;
        case 'notLengthDependent'
            [~,featureIDs{i}] = TS_GetIDs('lengthdep',dataStruct,'ops','Keywords');
            featureSetNames{i} = sprintf('hctsa without length-dependent (%u)',length(featureIDs{i}));
            theColors{i} = brighten([187,149,219]/255,+0.3);
        case 'lengthDependent'
            featureIDs{i} = TS_GetIDs('lengthdep',dataStruct,'ops','Keywords');
            featureSetNames{i} = sprintf('Length-dependent (%u)',length(featureIDs{i}));
            % featureIDs{i} = TS_GetIDs('lengthDependent',dataStruct,'ops','Keywords');
            theColors{i} = brighten([187,149,219]/255,-0.3);
        case 'notLocationDependent'
            [~,featureIDs{i}] = TS_GetIDs('locdep',dataStruct,'ops','Keywords');
            featureSetNames{i} = sprintf('hctsa without location-dependent (%u)',length(featureIDs{i}));
            theColors{i} = brighten([214,175,90]/255,+0.3);
        case 'locationDependent'
            featureIDs{i} = TS_GetIDs('locdep',dataStruct,'ops','Keywords');
            featureSetNames{i} = sprintf('Location-dependent (%u)',length(featureIDs{i}));
            % featureIDs{i} = TS_GetIDs('locationDependent',dataStruct,'ops','Keywords');
            theColors{i} = brighten([214,175,90]/255,-0.3);
        case 'notSpreadDependent'
            [~,featureIDs{i}] = TS_GetIDs('spreaddep',dataStruct,'ops','Keywords');
            featureSetNames{i} = sprintf('hctsa without spread-dependent (%u)',length(featureIDs{i}));
            theColors{i} = brighten([111,204,180]/255,+0.3);
        case 'spreadDependent'
            featureIDs{i} = TS_GetIDs('spreaddep',dataStruct,'ops','Keywords');
            featureSetNames{i} = sprintf('Spread-dependent (%u)',length(featureIDs{i}));
            % featureIDs{i} = TS_GetIDs('spreadDependent',dataStruct,'ops','Keywords');
            theColors{i} = brighten([111,204,180]/255,-0.3);
        otherwise
            error('Unknown feature set: ''%s''',whatFeatureSets{i});
    end
end

numFeaturesIncluded = cellfun(@length,featureIDs);

%-------------------------------------------------------------------------------
% Fit the classification model to the dataset (for each cross-validation fold)
% and evaluate performance
% This needs to be on for the below to work:
cfnParams.computePerFold = true;
TellMeAboutClassification(cfnParams);

accuracy = zeros(numFeatureSets,cfnParams.numFolds*cfnParams.numRepeats);
for i = 1:numFeatureSets
    filter = ismember(Operations.ID,featureIDs{i});
    for j = 1:cfnParams.numRepeats
        foldLosses = GiveMeCfn(TS_DataMat(:,filter),...
                    TimeSeries.Group,[],[],cfnParams);
        accuracy(i,1+(j-1)*cfnParams.numFolds:j*cfnParams.numFolds) = foldLosses;
    end
    fprintf(['Classified using the ''%s'' set (%u features): (%u-fold average, ',...
                        '%u repeats) average %s = %.2f%%\n'],...
            whatFeatureSets{i},numFeaturesIncluded(i),cfnParams.numFolds,cfnParams.numRepeats,...
            cfnParams.whatLoss,mean(accuracy(i,:)));
end


%-------------------------------------------------------------------------------
% Plot the result
dataCell = mat2cell(accuracy,ones(numFeatureSets,1),size(accuracy,2));
extraParams = struct();
extraParams.theColors = theColors;
f = figure('color','w');
% Add clear horizontal comparison to performance of all features
if ismember('all',whatFeatureSets)
    allIndex = find(strcmp(whatFeatureSets,'all'));
    plot([1,numFeatureSets],mean(dataCell{allIndex}),'--','color',theColors{allIndex})
end
BF_JitteredParallelScatter(dataCell,true,true,false,extraParams);
ax = gca();
ax.XTick = 1:numFeatureSets;
ax.XTickLabel = whatFeatureSets;
ax.XTickLabelRotation = 30;
title(sprintf(['%u-class classification with different feature sets',...
                    ' using %u-fold cross validation'],...
                    cfnParams.numClasses,cfnParams.numFolds))
ax.TickLabelInterpreter = 'none';
ylabel(sprintf('%s (%s)',cfnParams.whatLoss,cfnParams.whatLossUnits))
f.Position(3:4) = [732   423];


%-------------------------------------------------------------------------------
function dataStruct = makeDataStruct()
    % Generate a structure for the dataset
    dataStruct = struct();
    dataStruct.TimeSeries = TimeSeries;
    dataStruct.TS_DataMat = TS_DataMat;
    dataStruct.Operations = Operations;
end
%-------------------------------------------------------------------------------

end<|MERGE_RESOLUTION|>--- conflicted
+++ resolved
@@ -68,13 +68,10 @@
 if nargin < 2 || isempty(cfnParams)
     cfnParams = GiveMeDefaultClassificationParams(TimeSeries);
 end
-<<<<<<< HEAD
 load(dataFile,'groupNames');
 numClasses = max(TimeSeries.Group); % assuming group in form of integer class labels starting at 1
 numFeatures = height(Operations);
 numFolds = HowManyFolds(TimeSeries.Group,numClasses);
-=======
->>>>>>> 4bdcbef1
 
 % Set up data for Get_IDs
 dataStruct = makeDataStruct();
